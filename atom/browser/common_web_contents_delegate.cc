// Copyright (c) 2015 GitHub, Inc.
// Use of this source code is governed by the MIT license that can be
// found in the LICENSE file.

#include "atom/browser/common_web_contents_delegate.h"

#include <set>
#include <string>
#include <vector>

#include "atom/browser/atom_browser_context.h"
#include "atom/browser/atom_javascript_dialog_manager.h"
#include "atom/browser/native_window.h"
#include "atom/browser/ui/file_dialog.h"
#include "atom/browser/web_dialog_helper.h"
#include "atom/common/atom_constants.h"
#include "base/files/file_util.h"
#include "chrome/browser/printing/print_preview_message_handler.h"
#include "chrome/browser/printing/print_view_manager_basic.h"
#include "chrome/browser/ssl/security_state_tab_helper.h"
#include "chrome/browser/ui/browser_dialogs.h"
#include "chrome/common/pref_names.h"
#include "components/prefs/pref_service.h"
#include "components/prefs/scoped_user_pref_update.h"
#include "components/security_state/content/content_utils.h"
#include "components/security_state/core/security_state.h"
#include "content/public/browser/browser_thread.h"
#include "content/public/browser/child_process_security_policy.h"
#include "content/public/browser/render_process_host.h"
#include "content/public/browser/render_view_host.h"
#include "content/public/browser/render_widget_host.h"
#include "content/public/browser/security_style_explanation.h"
#include "content/public/browser/security_style_explanations.h"
#include "storage/browser/fileapi/isolated_context.h"

using content::BrowserThread;

namespace atom {

namespace {

const char kRootName[] = "<root>";

struct FileSystem {
  FileSystem() {
  }
  FileSystem(const std::string& file_system_name,
             const std::string& root_url,
             const std::string& file_system_path)
    : file_system_name(file_system_name),
      root_url(root_url),
      file_system_path(file_system_path) {
  }

  std::string file_system_name;
  std::string root_url;
  std::string file_system_path;
};

std::string RegisterFileSystem(content::WebContents* web_contents,
                               const base::FilePath& path) {
  auto isolated_context = storage::IsolatedContext::GetInstance();
  std::string root_name(kRootName);
  std::string file_system_id = isolated_context->RegisterFileSystemForPath(
      storage::kFileSystemTypeNativeLocal,
      std::string(),
      path,
      &root_name);

  content::ChildProcessSecurityPolicy* policy =
      content::ChildProcessSecurityPolicy::GetInstance();
  content::RenderViewHost* render_view_host = web_contents->GetRenderViewHost();
  int renderer_id = render_view_host->GetProcess()->GetID();
  policy->GrantReadFileSystem(renderer_id, file_system_id);
  policy->GrantWriteFileSystem(renderer_id, file_system_id);
  policy->GrantCreateFileForFileSystem(renderer_id, file_system_id);
  policy->GrantDeleteFromFileSystem(renderer_id, file_system_id);

  if (!policy->CanReadFile(renderer_id, path))
    policy->GrantReadFile(renderer_id, path);

  return file_system_id;
}

FileSystem CreateFileSystemStruct(
    content::WebContents* web_contents,
    const std::string& file_system_id,
    const std::string& file_system_path) {
  const GURL origin = web_contents->GetURL().GetOrigin();
  std::string file_system_name =
      storage::GetIsolatedFileSystemName(origin, file_system_id);
  std::string root_url = storage::GetIsolatedFileSystemRootURIString(
      origin, file_system_id, kRootName);
  return FileSystem(file_system_name, root_url, file_system_path);
}

std::unique_ptr<base::DictionaryValue> CreateFileSystemValue(
    const FileSystem& file_system) {
  std::unique_ptr<base::DictionaryValue> file_system_value(
      new base::DictionaryValue());
  file_system_value->SetString("fileSystemName", file_system.file_system_name);
  file_system_value->SetString("rootURL", file_system.root_url);
  file_system_value->SetString("fileSystemPath", file_system.file_system_path);
  return file_system_value;
}

void WriteToFile(const base::FilePath& path,
                 const std::string& content) {
  DCHECK_CURRENTLY_ON(BrowserThread::FILE);
  DCHECK(!path.empty());

  base::WriteFile(path, content.data(), content.size());
}

void AppendToFile(const base::FilePath& path,
                  const std::string& content) {
  DCHECK_CURRENTLY_ON(BrowserThread::FILE);
  DCHECK(!path.empty());

  base::AppendToFile(path, content.data(), content.size());
}

PrefService* GetPrefService(content::WebContents* web_contents) {
  auto context = web_contents->GetBrowserContext();
  return static_cast<atom::AtomBrowserContext*>(context)->prefs();
}

std::set<std::string> GetAddedFileSystemPaths(
    content::WebContents* web_contents) {
  auto pref_service = GetPrefService(web_contents);
  const base::DictionaryValue* file_system_paths_value =
      pref_service->GetDictionary(prefs::kDevToolsFileSystemPaths);
  std::set<std::string> result;
  if (file_system_paths_value) {
    base::DictionaryValue::Iterator it(*file_system_paths_value);
    for (; !it.IsAtEnd(); it.Advance()) {
      result.insert(it.key());
    }
  }
  return result;
}

bool IsDevToolsFileSystemAdded(
    content::WebContents* web_contents,
    const std::string& file_system_path) {
  auto file_system_paths = GetAddedFileSystemPaths(web_contents);
  return file_system_paths.find(file_system_path) != file_system_paths.end();
}

}  // namespace

CommonWebContentsDelegate::CommonWebContentsDelegate()
    : html_fullscreen_(false),
      native_fullscreen_(false),
      devtools_file_system_indexer_(new DevToolsFileSystemIndexer) {
}

CommonWebContentsDelegate::~CommonWebContentsDelegate() {
}

void CommonWebContentsDelegate::InitWithWebContents(
    content::WebContents* web_contents,
    AtomBrowserContext* browser_context) {
  browser_context_ = browser_context;
  web_contents->SetDelegate(this);

  printing::PrintViewManagerBasic::CreateForWebContents(web_contents);
  printing::PrintPreviewMessageHandler::CreateForWebContents(web_contents);

  // Create InspectableWebContents.
  web_contents_.reset(brightray::InspectableWebContents::Create(web_contents));
  web_contents_->SetDelegate(this);
}

void CommonWebContentsDelegate::SetOwnerWindow(NativeWindow* owner_window) {
  SetOwnerWindow(GetWebContents(), owner_window);
}

void CommonWebContentsDelegate::SetOwnerWindow(
    content::WebContents* web_contents, NativeWindow* owner_window) {
  owner_window_ = owner_window->GetWeakPtr();
  NativeWindowRelay* relay = new NativeWindowRelay(owner_window_);
  web_contents->SetUserData(relay->key, relay);
}

void CommonWebContentsDelegate::DestroyWebContents() {
  web_contents_.reset();
}

content::WebContents* CommonWebContentsDelegate::GetWebContents() const {
  if (!web_contents_)
    return nullptr;
  return web_contents_->GetWebContents();
}

content::WebContents*
CommonWebContentsDelegate::GetDevToolsWebContents() const {
  if (!web_contents_)
    return nullptr;
  return web_contents_->GetDevToolsWebContents();
}

content::WebContents* CommonWebContentsDelegate::OpenURLFromTab(
    content::WebContents* source,
    const content::OpenURLParams& params) {
  content::NavigationController::LoadURLParams load_url_params(params.url);
  load_url_params.referrer = params.referrer;
  load_url_params.transition_type = params.transition;
  load_url_params.extra_headers = params.extra_headers;
  load_url_params.should_replace_current_entry =
      params.should_replace_current_entry;
  load_url_params.is_renderer_initiated = params.is_renderer_initiated;
  load_url_params.should_clear_history_list = true;

  source->GetController().LoadURLWithParams(load_url_params);
  return source;
}

bool CommonWebContentsDelegate::CanOverscrollContent() const {
  return false;
}

content::JavaScriptDialogManager*
CommonWebContentsDelegate::GetJavaScriptDialogManager(
    content::WebContents* source) {
  if (!dialog_manager_)
    dialog_manager_.reset(new AtomJavaScriptDialogManager);

  return dialog_manager_.get();
}

content::ColorChooser* CommonWebContentsDelegate::OpenColorChooser(
    content::WebContents* web_contents,
    SkColor color,
    const std::vector<content::ColorSuggestion>& suggestions) {
  return chrome::ShowColorChooser(web_contents, color);
}

void CommonWebContentsDelegate::RunFileChooser(
    content::RenderFrameHost* render_frame_host,
    const content::FileChooserParams& params) {
  if (!web_dialog_helper_)
    web_dialog_helper_.reset(new WebDialogHelper(owner_window()));
  web_dialog_helper_->RunFileChooser(render_frame_host, params);
}

void CommonWebContentsDelegate::EnumerateDirectory(content::WebContents* guest,
                                                   int request_id,
                                                   const base::FilePath& path) {
  if (!web_dialog_helper_)
    web_dialog_helper_.reset(new WebDialogHelper(owner_window()));
  web_dialog_helper_->EnumerateDirectory(guest, request_id, path);
}

void CommonWebContentsDelegate::EnterFullscreenModeForTab(
    content::WebContents* source, const GURL& origin) {
  if (!owner_window_)
    return;
  SetHtmlApiFullscreen(true);
  owner_window_->NotifyWindowEnterHtmlFullScreen();
  source->GetRenderViewHost()->GetWidget()->WasResized();
}

void CommonWebContentsDelegate::ExitFullscreenModeForTab(
    content::WebContents* source) {
  if (!owner_window_)
    return;
  SetHtmlApiFullscreen(false);
  owner_window_->NotifyWindowLeaveHtmlFullScreen();
  source->GetRenderViewHost()->GetWidget()->WasResized();
}

bool CommonWebContentsDelegate::IsFullscreenForTabOrPending(
    const content::WebContents* source) const {
  return html_fullscreen_;
}

blink::WebSecurityStyle CommonWebContentsDelegate::GetSecurityStyle(
    content::WebContents* web_contents,
    content::SecurityStyleExplanations* security_style_explanations) {
  SecurityStateTabHelper* helper =
      SecurityStateTabHelper::FromWebContents(web_contents);
  DCHECK(helper);
  security_state::SecurityInfo security_info;
  helper->GetSecurityInfo(&security_info);
  return security_state::GetSecurityStyle(security_info,
                                          security_style_explanations);
}

void CommonWebContentsDelegate::DevToolsSaveToFile(
    const std::string& url, const std::string& content, bool save_as) {
  base::FilePath path;
  auto it = saved_files_.find(url);
  if (it != saved_files_.end() && !save_as) {
    path = it->second;
  } else {
<<<<<<< HEAD
    file_dialog::Filters filters;
    base::FilePath default_path(base::FilePath::FromUTF8Unsafe(url));
    if (!file_dialog::ShowSaveDialog(owner_window(), url, "", default_path,
                                     filters, "", "", false, &path)) {
=======
    file_dialog::DialogSettings settings;
    settings.parent_window = owner_window();
    settings.title = url;
    settings.default_path = base::FilePath::FromUTF8Unsafe(url);
    if (!file_dialog::ShowSaveDialog(settings, &path)) {
>>>>>>> c3f3a6f1
      base::StringValue url_value(url);
      web_contents_->CallClientFunction(
          "DevToolsAPI.canceledSaveURL", &url_value, nullptr, nullptr);
      return;
    }
  }

  saved_files_[url] = path;
  BrowserThread::PostTaskAndReply(
      BrowserThread::FILE, FROM_HERE,
      base::Bind(&WriteToFile, path, content),
      base::Bind(&CommonWebContentsDelegate::OnDevToolsSaveToFile,
                 base::Unretained(this), url));
}

void CommonWebContentsDelegate::DevToolsAppendToFile(
    const std::string& url, const std::string& content) {
  auto it = saved_files_.find(url);
  if (it == saved_files_.end())
    return;

  BrowserThread::PostTaskAndReply(
      BrowserThread::FILE, FROM_HERE,
      base::Bind(&AppendToFile, it->second, content),
      base::Bind(&CommonWebContentsDelegate::OnDevToolsAppendToFile,
                 base::Unretained(this), url));
}

void CommonWebContentsDelegate::DevToolsRequestFileSystems() {
  auto file_system_paths = GetAddedFileSystemPaths(GetDevToolsWebContents());
  if (file_system_paths.empty()) {
    base::ListValue empty_file_system_value;
    web_contents_->CallClientFunction("DevToolsAPI.fileSystemsLoaded",
                                      &empty_file_system_value,
                                      nullptr, nullptr);
    return;
  }

  std::vector<FileSystem> file_systems;
  for (auto file_system_path : file_system_paths) {
    base::FilePath path = base::FilePath::FromUTF8Unsafe(file_system_path);
    std::string file_system_id = RegisterFileSystem(GetDevToolsWebContents(),
                                                    path);
    FileSystem file_system = CreateFileSystemStruct(GetDevToolsWebContents(),
                                                    file_system_id,
                                                    file_system_path);
    file_systems.push_back(file_system);
  }

  base::ListValue file_system_value;
  for (const auto& file_system : file_systems)
    file_system_value.Append(CreateFileSystemValue(file_system));
  web_contents_->CallClientFunction("DevToolsAPI.fileSystemsLoaded",
                                    &file_system_value, nullptr, nullptr);
}

void CommonWebContentsDelegate::DevToolsAddFileSystem(
    const base::FilePath& file_system_path) {
  base::FilePath path = file_system_path;
  if (path.empty()) {
    std::vector<base::FilePath> paths;
<<<<<<< HEAD
    int flag = file_dialog::FILE_DIALOG_OPEN_DIRECTORY;
    if (!file_dialog::ShowOpenDialog(owner_window(), "", "", default_path,
                                     filters, flag, "", &paths))
=======
    file_dialog::DialogSettings settings;
    settings.parent_window = owner_window();
    settings.properties = file_dialog::FILE_DIALOG_OPEN_DIRECTORY;
    if (!file_dialog::ShowOpenDialog(settings, &paths))
>>>>>>> c3f3a6f1
      return;

    path = paths[0];
  }

  std::string file_system_id = RegisterFileSystem(GetDevToolsWebContents(),
                                                  path);
  if (IsDevToolsFileSystemAdded(GetDevToolsWebContents(), path.AsUTF8Unsafe()))
    return;

  FileSystem file_system = CreateFileSystemStruct(GetDevToolsWebContents(),
                                                 file_system_id,
                                                 path.AsUTF8Unsafe());
  std::unique_ptr<base::DictionaryValue> file_system_value(
      CreateFileSystemValue(file_system));

  auto pref_service = GetPrefService(GetDevToolsWebContents());
  DictionaryPrefUpdate update(pref_service, prefs::kDevToolsFileSystemPaths);
  update.Get()->SetWithoutPathExpansion(
      path.AsUTF8Unsafe(), base::Value::CreateNullValue());

  web_contents_->CallClientFunction("DevToolsAPI.fileSystemAdded",
                                    file_system_value.get(),
                                    nullptr, nullptr);
}

void CommonWebContentsDelegate::DevToolsRemoveFileSystem(
    const base::FilePath& file_system_path) {
  if (!web_contents_)
    return;

  std::string path = file_system_path.AsUTF8Unsafe();
  storage::IsolatedContext::GetInstance()->
      RevokeFileSystemByPath(file_system_path);

  auto pref_service = GetPrefService(GetDevToolsWebContents());
  DictionaryPrefUpdate update(pref_service, prefs::kDevToolsFileSystemPaths);
  update.Get()->RemoveWithoutPathExpansion(path, nullptr);

  base::StringValue file_system_path_value(path);
  web_contents_->CallClientFunction("DevToolsAPI.fileSystemRemoved",
                                    &file_system_path_value,
                                    nullptr, nullptr);
}

void CommonWebContentsDelegate::DevToolsIndexPath(
    int request_id,
    const std::string& file_system_path) {
  if (!IsDevToolsFileSystemAdded(GetDevToolsWebContents(), file_system_path)) {
    OnDevToolsIndexingDone(request_id, file_system_path);
    return;
  }
  if (devtools_indexing_jobs_.count(request_id) != 0)
    return;
  devtools_indexing_jobs_[request_id] =
      scoped_refptr<DevToolsFileSystemIndexer::FileSystemIndexingJob>(
          devtools_file_system_indexer_->IndexPath(
              file_system_path,
              base::Bind(
                  &CommonWebContentsDelegate::OnDevToolsIndexingWorkCalculated,
                  base::Unretained(this),
                  request_id,
                  file_system_path),
              base::Bind(&CommonWebContentsDelegate::OnDevToolsIndexingWorked,
                         base::Unretained(this),
                         request_id,
                         file_system_path),
              base::Bind(&CommonWebContentsDelegate::OnDevToolsIndexingDone,
                         base::Unretained(this),
                         request_id,
                         file_system_path)));
}

void CommonWebContentsDelegate::DevToolsStopIndexing(int request_id) {
  auto it = devtools_indexing_jobs_.find(request_id);
  if (it == devtools_indexing_jobs_.end())
    return;
  it->second->Stop();
  devtools_indexing_jobs_.erase(it);
}

void CommonWebContentsDelegate::DevToolsSearchInPath(
    int request_id,
    const std::string& file_system_path,
    const std::string& query) {
  if (!IsDevToolsFileSystemAdded(GetDevToolsWebContents(), file_system_path)) {
    OnDevToolsSearchCompleted(request_id,
                              file_system_path,
                              std::vector<std::string>());
    return;
  }
  devtools_file_system_indexer_->SearchInPath(
      file_system_path,
      query,
      base::Bind(&CommonWebContentsDelegate::OnDevToolsSearchCompleted,
                 base::Unretained(this),
                 request_id,
                 file_system_path));
}

void CommonWebContentsDelegate::OnDevToolsSaveToFile(
    const std::string& url) {
  // Notify DevTools.
  base::StringValue url_value(url);
  web_contents_->CallClientFunction(
      "DevToolsAPI.savedURL", &url_value, nullptr, nullptr);
}

void CommonWebContentsDelegate::OnDevToolsAppendToFile(
    const std::string& url) {
  // Notify DevTools.
  base::StringValue url_value(url);
  web_contents_->CallClientFunction(
      "DevToolsAPI.appendedToURL", &url_value, nullptr, nullptr);
}

void CommonWebContentsDelegate::OnDevToolsIndexingWorkCalculated(
    int request_id,
    const std::string& file_system_path,
    int total_work) {
  base::FundamentalValue request_id_value(request_id);
  base::StringValue file_system_path_value(file_system_path);
  base::FundamentalValue total_work_value(total_work);
  web_contents_->CallClientFunction("DevToolsAPI.indexingTotalWorkCalculated",
                                    &request_id_value,
                                    &file_system_path_value,
                                    &total_work_value);
}

void CommonWebContentsDelegate::OnDevToolsIndexingWorked(
    int request_id,
    const std::string& file_system_path,
    int worked) {
  base::FundamentalValue request_id_value(request_id);
  base::StringValue file_system_path_value(file_system_path);
  base::FundamentalValue worked_value(worked);
  web_contents_->CallClientFunction("DevToolsAPI.indexingWorked",
                                    &request_id_value,
                                    &file_system_path_value,
                                    &worked_value);
}

void CommonWebContentsDelegate::OnDevToolsIndexingDone(
    int request_id,
    const std::string& file_system_path) {
  devtools_indexing_jobs_.erase(request_id);
  base::FundamentalValue request_id_value(request_id);
  base::StringValue file_system_path_value(file_system_path);
  web_contents_->CallClientFunction("DevToolsAPI.indexingDone",
                                    &request_id_value,
                                    &file_system_path_value,
                                    nullptr);
}

void CommonWebContentsDelegate::OnDevToolsSearchCompleted(
    int request_id,
    const std::string& file_system_path,
    const std::vector<std::string>& file_paths) {
  base::ListValue file_paths_value;
  for (const auto& file_path : file_paths) {
    file_paths_value.AppendString(file_path);
  }
  base::FundamentalValue request_id_value(request_id);
  base::StringValue file_system_path_value(file_system_path);
  web_contents_->CallClientFunction("DevToolsAPI.searchCompleted",
                                    &request_id_value,
                                    &file_system_path_value,
                                    &file_paths_value);
}

void CommonWebContentsDelegate::SetHtmlApiFullscreen(bool enter_fullscreen) {
  // Window is already in fullscreen mode, save the state.
  if (enter_fullscreen && owner_window_->IsFullscreen()) {
    native_fullscreen_ = true;
    html_fullscreen_ = true;
    return;
  }

  // Exit html fullscreen state but not window's fullscreen mode.
  if (!enter_fullscreen && native_fullscreen_) {
    html_fullscreen_ = false;
    return;
  }

  owner_window_->SetFullScreen(enter_fullscreen);
  html_fullscreen_ = enter_fullscreen;
  native_fullscreen_ = false;
}

}  // namespace atom<|MERGE_RESOLUTION|>--- conflicted
+++ resolved
@@ -294,18 +294,11 @@
   if (it != saved_files_.end() && !save_as) {
     path = it->second;
   } else {
-<<<<<<< HEAD
-    file_dialog::Filters filters;
-    base::FilePath default_path(base::FilePath::FromUTF8Unsafe(url));
-    if (!file_dialog::ShowSaveDialog(owner_window(), url, "", default_path,
-                                     filters, "", "", false, &path)) {
-=======
     file_dialog::DialogSettings settings;
     settings.parent_window = owner_window();
     settings.title = url;
     settings.default_path = base::FilePath::FromUTF8Unsafe(url);
     if (!file_dialog::ShowSaveDialog(settings, &path)) {
->>>>>>> c3f3a6f1
       base::StringValue url_value(url);
       web_contents_->CallClientFunction(
           "DevToolsAPI.canceledSaveURL", &url_value, nullptr, nullptr);
@@ -367,16 +360,10 @@
   base::FilePath path = file_system_path;
   if (path.empty()) {
     std::vector<base::FilePath> paths;
-<<<<<<< HEAD
-    int flag = file_dialog::FILE_DIALOG_OPEN_DIRECTORY;
-    if (!file_dialog::ShowOpenDialog(owner_window(), "", "", default_path,
-                                     filters, flag, "", &paths))
-=======
     file_dialog::DialogSettings settings;
     settings.parent_window = owner_window();
     settings.properties = file_dialog::FILE_DIALOG_OPEN_DIRECTORY;
     if (!file_dialog::ShowOpenDialog(settings, &paths))
->>>>>>> c3f3a6f1
       return;
 
     path = paths[0];
