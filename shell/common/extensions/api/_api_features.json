--- conflicted
+++ resolved
@@ -4,13 +4,6 @@
     "extension_types": ["extension"],
     "contexts": ["blessed_extension"]
   },
-<<<<<<< HEAD
-  "mimeHandlerViewGuestInternal": {
-    "internal": true,
-    "contexts": "all",
-    "channel": "stable",
-    "matches": ["<all_urls>"]
-=======
   "extension": {
     "channel": "stable",
     "extension_types": ["extension"],
@@ -18,6 +11,11 @@
   },
   "extension.getURL": {
     "contexts": ["blessed_extension", "unblessed_extension", "content_script"]
->>>>>>> b90537a6
+  },
+  "mimeHandlerViewGuestInternal": {
+    "internal": true,
+    "contexts": "all",
+    "channel": "stable",
+    "matches": ["<all_urls>"]
   }
 }