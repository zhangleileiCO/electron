--- conflicted
+++ resolved
@@ -41,13 +41,8 @@
 index 00d9c34304266b49e3f9703ef1aea6524d026ed5..44bb5868b8c3699230d74de0f0903af572d000fc 100644
 --- a/content/common/frame.mojom
 +++ b/content/common/frame.mojom
-<<<<<<< HEAD
-@@ -305,6 +305,10 @@ struct CreateNewWindowParams {
-
-=======
 @@ -303,6 +303,10 @@ struct CreateNewWindowParams {
- 
->>>>>>> f3fd40c2
+
    // The window features to use for the new window.
    blink.mojom.WindowFeatures features;
 +
@@ -151,11 +146,7 @@
  #include "content/renderer/media/audio/audio_device_factory.h"
  #include "content/renderer/render_frame_impl.h"
  #include "content/renderer/render_frame_proxy.h"
-<<<<<<< HEAD
-@@ -1276,6 +1277,10 @@ WebView* RenderViewImpl::CreateView(
-=======
-@@ -1255,6 +1256,8 @@ WebView* RenderViewImpl::CreateView(
->>>>>>> f3fd40c2
+@@ -1255,6 +1256,10 @@ WebView* RenderViewImpl::CreateView(
    }
    params->features = ConvertWebWindowFeaturesToMojoWindowFeatures(features);
 
